<!--
  @file Main application layout
  @author sherryhsieh
-->
<template>
    <div id="app" class="min-h-screen bg-base-100">
        <!-- 手機版提示 -->
        <MobileBlocker v-if="ui.isMobile" />

        <!-- 載入指示器 -->
        <div
            v-if="ui.isLoading"
            class="fixed inset-0 bg-black/50 backdrop-blur-sm z-50 flex items-center justify-center"
        >
            <div class="loading loading-spinner loading-lg text-primary"></div>
        </div>

        <!-- Toast 通知 -->
        <div class="toast toast-top toast-end z-40">
            <div
                v-for="toast in ui.visibleToasts"
                :key="toast.id"
                :class="[
                    'alert',
                    {
                        'alert-success': toast.type === 'success',
                        'alert-error': toast.type === 'error',
                        'alert-warning': toast.type === 'warning',
                        'alert-info': toast.type === 'info',
                    },
                ]"
                class="animate-fade-in-up"
            >
                <LucideIcon :name="getToastIcon(toast.type)" class="w-5 h-5" />
                <div>
                    <div class="font-semibold">{{ toast.title || toast.message }}</div>
                    <div v-if="toast.title && toast.message" class="text-sm opacity-80">
                        {{ toast.message }}
                    </div>
                </div>
                <button @click="ui.removeToast(toast.id)" class="btn btn-ghost btn-sm btn-circle">
                    <LucideIcon name="X" class="w-4 h-4" />
                </button>
            </div>
        </div>

        <!-- 主要應用程式佈局 -->
        <div class="flex h-screen">
            <!-- 側邊欄 -->
            <aside
                :class="[
                    'bg-base-200 border-r border-base-300 transition-all duration-300 z-30 overflow-hidden flex flex-col h-full',
                    ui.isSidebarOpen ? 'w-64' : 'w-16',
                    ui.isMobile && ui.isSidebarOpen && 'fixed inset-y-0 left-0',
                ]"
            >
                <!-- Logo/Header -->
                <div class="p-4 border-b border-base-300">
                    <div v-if="ui.isSidebarOpen" class="flex items-center space-x-3">
                        <div
                            class="w-8 h-8 bg-gradient-to-br from-primary to-secondary rounded-lg flex items-center justify-center"
                        >
                            <LucideIcon name="GraduationCap" class="w-5 h-5 text-white" />
                        </div>
                        <div>
                            <h1 class="font-bold text-lg text-gradient">課堂評分工具</h1>
                            <p class="text-sm text-base-content/60">v2.0</p>
                        </div>
                    </div>
                    <div v-else class="flex justify-center">
                        <div
                            class="w-8 h-8 bg-gradient-to-br from-primary to-secondary rounded-lg flex items-center justify-center"
                        >
                            <LucideIcon name="GraduationCap" class="w-5 h-5 text-white" />
                        </div>
                    </div>
                </div>

                <!-- 導航選單 -->
                <nav class="p-2">
                    <ul class="space-y-1">
                        <li v-for="tab in ui.tabs" :key="tab.id">
                            <NuxtLink
                                :to="tabRoute(tab.id)"
                                @click.prevent="goTab(tab.id)"
                                :class="[
                                    'w-full flex items-center p-3 rounded-lg transition-colors duration-200',
                                    ui.currentTab === tab.id
                                        ? 'bg-primary text-primary-content'
                                        : 'hover:bg-base-300 text-base-content',
                                ]"
                                :title="!ui.isSidebarOpen ? tab.label : ''"
                            >
                                <LucideIcon :name="tab.icon" class="w-5 h-5 shrink-0" />
                                <span
                                    v-if="ui.isSidebarOpen"
                                    class="ml-3 font-medium whitespace-nowrap"
                                >
                                    {{ tab.label }}
                                </span>
                            </NuxtLink>
                        </li>

                        <li><div class="divider my-2"></div></li>

                        <!-- 課堂工具 -->
                        <li>
                            <button
                                @click="ui.toggleTimer()"
                                class="w-full flex items-center p-3 rounded-lg transition-colors duration-200 hover:bg-base-300 text-base-content"
                                :title="!ui.isSidebarOpen ? '課堂計時器' : ''"
                            >
                                <LucideIcon name="Hourglass" class="w-5 h-5 shrink-0" />
                                <span
                                    v-if="ui.isSidebarOpen"
                                    class="ml-3 font-medium whitespace-nowrap"
                                    >課堂計時器</span
                                >
                            </button>
                        </li>
                        <li>
                            <button
                                @click="ui.openPicker()"
                                :disabled="!classesStore.currentClass"
                                class="w-full flex items-center p-3 rounded-lg transition-colors duration-200 text-base-content"
                                :class="{
                                    'hover:bg-base-300': !!classesStore.currentClass,
                                    'opacity-50 cursor-not-allowed': !classesStore.currentClass,
                                }"
                                :title="
                                    !ui.isSidebarOpen
                                        ? !classesStore.currentClass
                                            ? '請先進入班級'
                                            : '隨機抽籤'
                                        : ''
                                "
                            >
                                <LucideIcon name="Dices" class="w-5 h-5 shrink-0" />
                                <span
                                    v-if="ui.isSidebarOpen"
                                    class="ml-3 font-medium whitespace-nowrap"
                                    >隨機抽籤</span
                                >
                            </button>
                        </li>
                    </ul>
                </nav>

                <!-- 底部工具 -->
                <div class="mt-auto mb-4 px-2 w-full">
                    <div class="space-y-2 flex flex-col items-start">
                        <!-- 主題切換 -->
                        <button
                            @click="ui.toggleTheme()"
                            class="flex items-center p-3 rounded-lg hover:bg-base-300 text-base-content transition-colors"
                            :class="ui.isSidebarOpen ? 'w-full' : 'w-auto'"
                            :title="!ui.isSidebarOpen ? '切換主題' : ''"
                        >
                            <LucideIcon
                                :name="ui.isDarkMode ? 'Sun' : 'Moon'"
                                class="w-5 h-5 shrink-0"
                            />
                            <span
                                v-if="ui.isSidebarOpen"
                                class="ml-3 font-medium whitespace-nowrap"
                            >
                                切換主題
                            </span>
                        </button>

                        <!-- 側邊欄切換 -->
                        <button
                            @click="ui.toggleSidebar()"
                            class="flex items-center p-3 rounded-lg hover:bg-base-300 text-base-content transition-colors"
                            :class="ui.isSidebarOpen ? 'w-full' : 'w-auto'"
                            :title="!ui.isSidebarOpen ? '展開選單' : '收合選單'"
                        >
                            <LucideIcon
                                :name="ui.isSidebarOpen ? 'ChevronLeft' : 'ChevronRight'"
                                class="w-5 h-5 shrink-0"
                            />
                            <span
                                v-if="ui.isSidebarOpen"
                                class="ml-3 font-medium whitespace-nowrap"
                            >
                                收合選單
                            </span>
                        </button>
                    </div>
                </div>
            </aside>

            <!-- 主要內容區域 -->
            <main class="flex-1 overflow-hidden">
                <!-- 頂部工具列 -->
                <header class="bg-base-100 border-b border-base-300 px-6 py-4">
                    <div class="flex items-center justify-between">
                        <div class="flex items-center space-x-4">
                            <button
                                v-if="ui.isMobile"
                                @click="ui.toggleSidebar()"
                                class="btn btn-ghost btn-sm"
                            >
                                <LucideIcon name="Menu" class="w-5 h-5" />
                            </button>

                            <div>
                                <h2 class="text-xl font-semibold text-base-content">
                                    {{
                                        ui.currentTabInfo.label ||
                                        classesStore.currentClass?.name ||
                                        '班級'
                                    }}
                                </h2>
                                <p class="text-sm text-base-content/60">管理多個班級的評分與分組</p>
                            </div>
                        </div>

                        <div class="flex items-center space-x-3">
                            <!-- 狀態指示器 -->
                            <div class="flex items-center space-x-2">
                                <div class="text-sm text-base-content/60">
                                    {{
                                        new Date().toLocaleDateString('zh-TW', {
                                            year: 'numeric',
                                            month: 'long',
                                            day: 'numeric',
                                            weekday: 'long',
                                        })
                                    }}
                                </div>
                            </div>
                        </div>
                    </div>
                </header>

                <!-- 頁面內容 -->
                <div class="h-[calc(100vh-5rem)] overflow-auto custom-scrollbar">
                    <NuxtPage />
                </div>
            </main>
        </div>

        <!-- Mobile 側邊欄遮罩 -->
        <div
            v-if="ui.isMobile && ui.isSidebarOpen"
            @click="ui.toggleSidebar()"
            class="fixed inset-0 bg-black/50 z-20"
        ></div>

        <!-- 全域工具組件 -->
        <TimerWidget v-if="ui.isTimerVisible" />
        <StudentPickerModal v-if="ui.isPickerVisible" />
    </div>
</template>

<script setup lang="ts">
import { useUIStore } from '~/stores/ui'
import { useClassesStore } from '~/stores/classes'
import TimerWidget from '~/components/TimerWidget.vue'
import StudentPickerModal from '~/components/StudentPickerModal.vue'
import MobileBlocker from '~/components/MobileBlocker.vue'
import { watchEffect } from 'vue' // Import watchEffect

const ui = useUIStore()
const classesStore = useClassesStore()
const route = useRoute()
const router = useRouter()

// 對應 tab id 與路徑
const tabRoute = (id: string) => {
    const map: Record<string, string> = {
        dashboard: '/',
        homework: '/homework',
        students: '/students',
        groups: '/groups',
        settings: '/settings',
    }
    return map[id] || '/'
}

// 點擊導覽
const goTab = (id: string) => {
    ui.setCurrentTab(id)
    const target = tabRoute(id)
    if (route.path !== target) router.push(target)
}

// 監聽路由和班級列表載入狀態，同步 UI
watchEffect(() => {
    // 增加保護，確保在 store 從 localStorage 載入完畢後才執行
    if (!classesStore.isLoaded) {
        return
    }

    const path = route.path
    const params = route.params

    // 如果班級列表為空，則無法根據路由選擇班級
    if (classesStore.classes.length === 0) {
        classesStore.selectClass(null) // 確保沒有班級被選中
        ui.clearDrawnStudents() // 清除抽籤狀態
        // 根據非班級頁面的路徑設定分頁
        if (path.startsWith('/homework')) {
            ui.setCurrentTab('homework')
        } else if (path.startsWith('/students')) {
            ui.setCurrentTab('students')
        } else if (path.startsWith('/groups')) {
            ui.setCurrentTab('groups')
        } else if (path.startsWith('/settings')) {
            ui.setCurrentTab('settings')
        } else {
            ui.setCurrentTab('dashboard')
        }
        return
    }

    // 如果班級已載入，則根據路由選擇班級
    if (path.startsWith('/class/') && params.id) {
        const classId = params.id as string
        classesStore.selectClass(classId)
        ui.setCurrentTab('') // 在班級頁面中，清除主導航選擇
        return
    }

    // 如果不是班級頁面，確保沒有班級被選中並設定主分頁
    classesStore.selectClass(null)
<<<<<<< HEAD
    if (path.startsWith('/homework')) {
        ui.setCurrentTab('homework')
    } else if (path.startsWith('/students')) {
=======
    ui.clearDrawnStudents() // 清除抽籤狀態
    if (path.startsWith('/students')) {
>>>>>>> 6cd59472
        ui.setCurrentTab('students')
    } else if (path.startsWith('/groups')) {
        ui.setCurrentTab('groups')
    } else if (path.startsWith('/settings')) {
        ui.setCurrentTab('settings')
    } else {
        ui.setCurrentTab('dashboard')
    }
})

// 初始化
onMounted(() => {
    ui.setLoading(true)
    classesStore.loadFromStorage()
    ui.initialize()
    // A short delay to prevent flash of loading screen on fast loads
    setTimeout(() => ui.setLoading(false), 200)
})

onUnmounted(() => {
    ui.cleanup()
})

// Toast 圖示映射
const getToastIcon = (type: string) => {
    const icons = {
        success: 'CheckCircle2',
        error: 'XCircle',
        warning: 'AlertTriangle',
        info: 'Info',
    }
    return icons[type as keyof typeof icons] || 'Info'
}

// SEO
useHead({
    title: '課堂評分工具 v2.0',
    meta: [
        {
            name: 'description',
            content: '現代化的課堂管理與學生評分工具，支援多班級管理、分組模式、即時統計和數據匯出',
        },
    ],
})
</script>

<style scoped>
/* 自定義滾動條樣式 */
.custom-scrollbar {
    scrollbar-color: theme('colors.base-300') theme('colors.base-200');
    scrollbar-width: thin;
}

.custom-scrollbar::-webkit-scrollbar {
    width: 6px;
}

.custom-scrollbar::-webkit-scrollbar-track {
    background: theme('colors.base-200');
}

.custom-scrollbar::-webkit-scrollbar-thumb {
    background: theme('colors.base-300');
    border-radius: 3px;
}

.custom-scrollbar::-webkit-scrollbar-thumb:hover {
    background: theme('colors.base-content/30');
}

/* 漸層文字效果 */
.text-gradient {
    background: linear-gradient(135deg, theme('colors.primary'), theme('colors.secondary'));
    -webkit-background-clip: text;
    -webkit-text-fill-color: transparent;
    background-clip: text;
}

/* 動畫效果 */
.animate-fade-in-up {
    animation: fadeInUp 0.3s ease-out;
}

@keyframes fadeInUp {
    from {
        opacity: 0;
        transform: translateY(10px);
    }
    to {
        opacity: 1;
        transform: translateY(0);
    }
}

/* 側邊欄動畫 */
aside {
    transition: width 0.3s cubic-bezier(0.4, 0, 0.2, 1);
}

/* 響應式調整 */
@media (max-width: 768px) {
    aside {
        transform: translateX(-100%);
    }

    aside.fixed {
        transform: translateX(0);
    }
}
</style><|MERGE_RESOLUTION|>--- conflicted
+++ resolved
@@ -325,14 +325,11 @@
 
     // 如果不是班級頁面，確保沒有班級被選中並設定主分頁
     classesStore.selectClass(null)
-<<<<<<< HEAD
+    ui.clearDrawnStudents() // 清除抽籤狀態
+
     if (path.startsWith('/homework')) {
         ui.setCurrentTab('homework')
     } else if (path.startsWith('/students')) {
-=======
-    ui.clearDrawnStudents() // 清除抽籤狀態
-    if (path.startsWith('/students')) {
->>>>>>> 6cd59472
         ui.setCurrentTab('students')
     } else if (path.startsWith('/groups')) {
         ui.setCurrentTab('groups')
