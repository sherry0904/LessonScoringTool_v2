--- conflicted
+++ resolved
@@ -77,11 +77,8 @@
     ClipboardList,
     ArchiveRestore,
     Palette,
-<<<<<<< HEAD
     BookX,
-=======
     Minus,
->>>>>>> 2ef718e4
 } from 'lucide-vue-next'
 
 interface Props {
@@ -163,11 +160,8 @@
     ClipboardList: ClipboardList,
     ArchiveRestore: ArchiveRestore,
     Palette: Palette,
-<<<<<<< HEAD
     BookX: BookX,
-=======
     Minus: Minus,
->>>>>>> 2ef718e4
 }
 
 const iconComponent = computed(() => {
