<template>
    <div v-if="classInfo" class="space-y-6">
        <!-- 操作面板 -->
        <div class="card bg-base-100 shadow-sm">
            <div class="card-body">
<<<<<<< HEAD
                <div class="flex flex-wrap gap-4 items-center justify-between">
                    <div class="flex flex-wrap gap-4 items-center">
                        <div class="form-control">
                            <label class="label mb-2">
                                <span class="label-text">快速加分</span>
                            </label>
                            <div class="flex flex-wrap gap-2">
                                <button
                                    v-for="score in quickScores"
                                    :key="score"
                                    @click="applyQuickScore(score)"
                                    :class="[
                                        'px-3 py-2 rounded-md text-sm font-medium transition-all duration-200 border focus:outline-none focus:ring-2 focus:ring-primary/40',
                                        score === selectedScore
                                            ? score > 0
                                                ? 'bg-gradient-to-r from-green-500 to-emerald-500 text-white shadow'
                                                : 'bg-gradient-to-r from-rose-500 to-red-500 text-white shadow'
                                            : score > 0
                                              ? 'bg-green-50 dark:bg-green-900/20 text-green-600 border-green-200 dark:border-green-700 hover:bg-green-100 dark:hover:bg-green-900/40'
                                              : 'bg-rose-50 dark:bg-rose-900/20 text-rose-600 border-rose-200 dark:border-rose-700 hover:bg-rose-100 dark:hover:bg-rose-900/40',
                                    ]"
                                    :title="
                                        selectedStudents.length
                                            ? '立即對選取學生套用'
                                            : '設定批量評分預設分數'
                                    "
                                >
                                    {{ score > 0 ? '+' : '' }}{{ score }}
                                </button>
                            </div>
                        </div>
                    </div>
                    <div class="flex items-end gap-2">
                        <div class="form-control">
                            <div class="flex gap-2">
                                <button
                                    v-if="addStudent"
                                    @click="addStudent"
                                    class="btn btn-primary"
                                >
                                    <LucideIcon name="UserPlus" class="w-4 h-4 mr-2" />
                                    新增學生
                                </button>
                                <button @click="exportClassScores" class="btn btn-outline">
                                    <LucideIcon name="FileSpreadsheet" class="w-4 h-4 mr-2" />
                                    匯出成績單
=======
                <div class="flex flex-wrap gap-4 items-center">
                    <div class="form-control flex-1">
                        <div class="flex items-center gap-4 justify-between w-full">
                            <div class="flex items-center gap-2">
                                <span class="label-text whitespace-nowrap">快速加分</span>
                                <div class="flex flex-wrap gap-2">
                                    <button
                                        v-for="score in quickScores"
                                        :key="score"
                                        @click="applyQuickScore(score)"
                                        :class="[
                                            'px-3 py-2 rounded-md text-sm font-medium transition-all duration-200 border focus:outline-none focus:ring-2 focus:ring-primary/40',
                                            score === selectedScore
                                                ? score > 0
                                                    ? 'bg-gradient-to-r from-green-500 to-emerald-500 text-white shadow'
                                                    : 'bg-gradient-to-r from-rose-500 to-red-500 text-white shadow'
                                                : score > 0
                                                  ? 'bg-green-50 dark:bg-green-900/20 text-green-600 border-green-200 dark:border-green-700 hover:bg-green-100 dark:hover:bg-green-900/40'
                                                  : 'bg-rose-50 dark:bg-rose-900/20 text-rose-600 border-rose-200 dark:border-rose-700 hover:bg-rose-100 dark:hover:bg-rose-900/40',
                                        ]"
                                        :title="
                                            selectedStudents.length
                                                ? '立即對選取學生套用'
                                                : '設定批量評分預設分數'
                                        "
                                    >
                                        {{ score > 0 ? '+' : '' }}{{ score }}
                                    </button>
                                </div>
                            </div>
                            <div class="flex gap-2 ml-auto">
                                <button
                                    class="btn btn-sm btn-outline btn-primary"
                                    @click="selectAllStudents"
                                    type="button"
                                >
                                    全選
                                </button>
                                <button
                                    class="btn btn-sm btn-outline btn-secondary"
                                    @click="clearSelection"
                                    type="button"
                                >
                                    取消全選
>>>>>>> 6cd59472
                                </button>
                            </div>
                        </div>
                    </div>
                </div>
            </div>
        </div>

        <!-- 學生列表 -->
        <div
            class="grid gap-4 grid-cols-1 md:grid-cols-2 lg:grid-cols-3 xl:grid-cols-4 transition-all"
            :class="selectedStudents.length ? 'pb-32' : ''"
        >
            <div
                v-for="student in classInfo.students"
                :key="student.id"
                :class="[
                    'card bg-base-100 border-2 border-base-300 shadow-md rounded-xl hover:shadow-xl transition-all duration-200 cursor-pointer',
                    { 'ring-2 ring-primary': selectedStudents.includes(student.id) },
                ]"
                @click="toggleStudentSelection(student.id)"
            >
                <div class="card-body p-0">
                    <div class="flex flex-row items-stretch divide-x divide-base-100">
                        <!-- 左欄：姓名、座號、出席 -->
                        <div class="flex flex-col justify-between p-4 flex-1 min-w-0">
                            <div class="flex items-center gap-2 mb-2">
                                <span
                                    class="inline-block w-2 h-2 rounded-full"
                                    :class="student.isPresent ? 'bg-green-500' : 'bg-gray-400'"
                                    :title="student.isPresent ? '出席' : '缺席'"
                                ></span>
                                <h3
                                    class="font-bold text-base md:text-lg lg:text-xl xl:text-2xl leading-tight truncate"
                                >
                                    {{ student.name }}
                                </h3>
                            </div>
<<<<<<< HEAD
                            <ul
                                tabindex="0"
                                class="dropdown-content menu bg-base-100 rounded-box z-[1] w-48 p-2 shadow"
                            >
                                <li>
                                    <a
                                        v-if="editStudent"
                                        @click.stop="editStudent(student.id)"
                                        class="flex items-center gap-2"
                                    >
                                        <LucideIcon name="Edit" class="w-3 h-3" />
                                        <span>編輯學生</span>
                                    </a>
                                </li>
                                <li>
                                    <a
                                        @click.stop="viewStudentHistory(student)"
                                        class="flex items-center gap-2"
                                    >
                                        <LucideIcon name="ScrollText" class="w-3 h-3" />
                                        <span>評分記錄</span>
                                    </a>
                                </li>
                                <li>
                                    <a
                                        @click.stop="togglePresence(student.id)"
                                        class="flex items-center gap-2"
                                    >
                                        <LucideIcon
                                            :name="student.isPresent ? 'UserMinus' : 'UserCheck'"
                                            class="w-3 h-3"
                                        />
                                        <span>{{
                                            student.isPresent ? '標記缺席' : '標記出席'
                                        }}</span>
                                    </a>
                                </li>
                                <div class="divider my-1"></div>
                                <li>
                                    <a
                                        @click.stop="deleteStudent(student)"
                                        class="text-error flex items-center gap-2"
                                    >
                                        <LucideIcon name="Trash2" class="w-3 h-3" />
                                        <span>刪除學生</span>
                                    </a>
                                </li>
                            </ul>
=======
                            <p class="text-sm text-base-content/70 mb-2">座號 {{ student.id }}</p>
                            <label class="flex items-center gap-2 select-none mt-2">
                                <input
                                    type="checkbox"
                                    :checked="student.isPresent"
                                    @click.stop
                                    @change.stop="togglePresence(student.id)"
                                    class="toggle toggle-success toggle-sm"
                                />
                                <span
                                    class="text-sm font-medium"
                                    :class="student.isPresent ? 'text-green-600' : 'text-gray-400'"
                                >
                                    {{ student.isPresent ? '出席' : '缺席' }}
                                </span>
                            </label>
>>>>>>> 6cd59472
                        </div>
                        <!-- 右欄：總分與按鈕 -->
                        <div
                            class="flex flex-col justify-center items-center bg-gradient-to-br from-base-200 via-base-100 to-base-300 rounded-r-2xl p-4 min-w-[80px] gap-2"
                        >
                            <div class="flex flex-col items-center">
                                <span class="text-xs text-base-content/60 mb-1">總分</span>
                                <span
                                    :class="[
                                        'font-extrabold text-xl md:text-2xl lg:text-3xl text-primary px-2 py-2',
                                        scoreAnimation[student.id],
                                    ]"
                                >
                                    {{ student.totalScore }}
                                </span>
                            </div>
                            <div class="flex gap-2 mt-2">
                                <button
                                    @click.stop="quickScore(student.id, 1)"
                                    class="btn btn-md font-bold text-base px-4 py-1 rounded-full bg-gradient-to-r from-green-400 to-emerald-500 text-white border-none shadow hover:scale-105 hover:from-green-500 hover:to-emerald-600"
                                    title="+1分"
                                >
                                    +1
                                </button>
                                <button
                                    @click.stop="quickScore(student.id, -1)"
                                    class="btn btn-md font-bold text-base px-4 py-1 rounded-full bg-gradient-to-r from-rose-400 to-red-500 text-white border-none shadow hover:scale-105 hover:from-rose-500 hover:to-red-600"
                                    title="-1分"
                                >
                                    -1
                                </button>
                            </div>
                        </div>
                    </div>
                </div>
                <div class="absolute top-3 right-3 z-10">
                    <div class="dropdown dropdown-end">
                        <div tabindex="0" role="button" class="btn btn-ghost btn-xs btn-circle">
                            <LucideIcon name="MoreVertical" class="w-4 h-4" />
                        </div>
                        <ul
                            tabindex="0"
                            class="dropdown-content menu bg-base-100 rounded-box z-[1] w-40 p-2 shadow"
                        >
                            <li>
                                <a @click="editStudent(student.id)">
                                    <LucideIcon name="Edit" class="w-4 h-4" />
                                    編輯
                                </a>
                            </li>
                            <li>
                                <a @click="viewStudentHistory(student)">
                                    <LucideIcon name="List" class="w-4 h-4" />
                                    評分紀錄
                                </a>
                            </li>
                            <li>
                                <a @click="deleteStudent(student)" class="text-error">
                                    <LucideIcon name="Trash2" class="w-4 h-4" />
                                    移除此學生
                                </a>
                            </li>
                        </ul>
                    </div>
                </div>
            </div>
            <dialog ref="historyModal" class="modal">
                <div class="modal-box w-11/12 max-w-2xl">
                    <h3 class="text-lg font-bold mb-4">{{ viewingStudent?.name }} 的評分記錄</h3>
                    <div
                        v-if="viewingStudent && viewingStudent.scores.length > 0"
                        class="space-y-3 max-h-96 overflow-y-auto"
                    >
                        <div
                            v-for="score in viewingStudent.scores.slice().reverse()"
                            :key="score.id"
                            class="flex justify-between items-center p-3 bg-base-200 rounded-lg"
                        >
                            <div>
                                <div class="flex items-center gap-2">
                                    <span
                                        :class="[
                                            'badge',
                                            score.value > 0 ? 'badge-success' : 'badge-error',
                                        ]"
                                    >
                                        {{ score.value > 0 ? '+' : '' }}{{ score.value }}
                                    </span>
                                    <span class="text-sm">{{ score.reason || '快速評分' }}</span>
                                </div>
                            </div>
                            <div class="text-right">
                                <div class="text-sm text-base-content/70">
                                    {{ formatDateTime(score.timestamp) }}
                                </div>
                            </div>
                        </div>
                    </div>
                    <div v-else class="text-center py-8 text-base-content/70">尚無評分記錄</div>
                    <div class="modal-action">
                        <button @click="closeHistoryModal" class="btn btn-ghost">關閉</button>
                    </div>
                </div>
                <form method="dialog" class="modal-backdrop">
                    <button @click="closeHistoryModal">close</button>
                </form>
            </dialog>
        </div>
    </div>
    <div v-else class="text-center p-8">
        <p>正在載入班級資料...</p>
        <span class="loading loading-lg loading-spinner text-primary"></span>
    </div>
</template>

<script setup lang="ts">
import { useClassesStore } from '~/stores/classes'
import { useUIStore } from '~/stores/ui'
import type { ClassInfo, Student } from '~/types'
import { storeToRefs } from 'pinia'
<<<<<<< HEAD
import { useExcelExport } from '~/composables/useExcelExport'
=======
>>>>>>> 6cd59472

// 1. Get store and route
const classesStore = useClassesStore()
const ui = useUIStore()
const { exportToExcel } = useExcelExport()

// 2. Get classInfo from store using storeToRefs for reactivity
const { currentClass: classInfo } = storeToRefs(classesStore)

// 3. Inject functions from the parent layout
const addStudent = inject<() => void>('addStudent')
const editStudent = inject<(studentId: string) => void>('editStudent')

// Modal refs
const historyModal = ref<HTMLDialogElement>()

// State
const selectedScore = ref<number | null>(1)
const selectedStudents = ref<string[]>([])
const viewingStudent = ref<Student | null>(null)

// 分數動畫狀態
const scoreAnimation = ref<Record<string, string | null>>({})

const quickScores = [3, 2, 1, -1, -2, -3]

// Methods
const toggleStudentSelection = (studentId: string) => {
    const index = selectedStudents.value.indexOf(studentId)
    if (index > -1) {
        selectedStudents.value.splice(index, 1)
    } else {
        selectedStudents.value.push(studentId)
    }
}

const clearSelection = () => {
    selectedStudents.value = []
}

const quickScore = (studentId: string, score: number) => {
    addScoreToStudent(studentId, score, '快速評分')
    scoreAnimation.value[studentId] =
        score > 0 ? 'animate-score-bounce-green' : 'animate-score-bounce-red'
    setTimeout(() => {
        scoreAnimation.value[studentId] = null
    }, 500)
}

const applyQuickScore = (score: number) => {
    if (selectedStudents.value.length > 0) {
        selectedStudents.value.forEach((id) => addScoreToStudent(id, score, '批量快速評分'))
    } else {
        selectedScore.value = score
    }
}

const addScoreToStudent = (studentId: string, score: number, reason: string) => {
    if (!classInfo.value) return
    classesStore.addScoreToStudent(classInfo.value.id, studentId, score, reason)
}

const deleteStudent = (student: Student) => {
    if (!classInfo.value) return
    if (confirm(`確定要刪除學生「${student.name}」嗎？此操作無法復原。`)) {
        classesStore.removeStudentFromClass(classInfo.value.id, student.id)
        ui.showSuccess('學生已刪除')
    }
}

const viewStudentHistory = (student: Student) => {
    viewingStudent.value = student
    historyModal.value?.showModal()
}

const closeHistoryModal = () => {
    historyModal.value?.close()
    viewingStudent.value = null
}

const togglePresence = (studentId: string) => {
    if (!classInfo.value) return
    const student = classInfo.value.students.find((s) => s.id === studentId)
    if (student) {
        classesStore.updateStudent(classInfo.value.id, studentId, { isPresent: !student.isPresent })
    }
}

const formatDateTime = (date: Date) => {
    return new Date(date).toLocaleString('zh-TW', {
        month: 'short',
        day: 'numeric',
        hour: '2-digit',
        minute: '2-digit',
    })
}

<<<<<<< HEAD
const exportClassScores = () => {
    if (!classInfo.value) return

    const today = new Date()
    const dateString = today.toISOString().split('T')[0]

    const data = classInfo.value.students.map((student) => ({
        座號: student.id,
        姓名: student.name,
        總分: student.totalScore,
    }))

    const sheetData = {
        sheetName: `${classInfo.value.name} - 成績單`,
        header: [[`班級:`, classInfo.value.name], [`匯出日期:`, today.toLocaleString('zh-TW')], []],
        data: data,
        columnWidths: [{ wch: 10 }, { wch: 20 }, { wch: 10 }],
    }

    const fileName = `${dateString}-${classInfo.value.name}-成績單`
    exportToExcel([sheetData], fileName)
}
</script>
=======
const selectAllStudents = () => {
    if (!classInfo.value) return
    selectedStudents.value = classInfo.value.students.map((s) => s.id)
}
</script>

<style scoped>
@import '@/assets/score-animate.css';
</style>
>>>>>>> 6cd59472
<|MERGE_RESOLUTION|>--- conflicted
+++ resolved
@@ -3,54 +3,6 @@
         <!-- 操作面板 -->
         <div class="card bg-base-100 shadow-sm">
             <div class="card-body">
-<<<<<<< HEAD
-                <div class="flex flex-wrap gap-4 items-center justify-between">
-                    <div class="flex flex-wrap gap-4 items-center">
-                        <div class="form-control">
-                            <label class="label mb-2">
-                                <span class="label-text">快速加分</span>
-                            </label>
-                            <div class="flex flex-wrap gap-2">
-                                <button
-                                    v-for="score in quickScores"
-                                    :key="score"
-                                    @click="applyQuickScore(score)"
-                                    :class="[
-                                        'px-3 py-2 rounded-md text-sm font-medium transition-all duration-200 border focus:outline-none focus:ring-2 focus:ring-primary/40',
-                                        score === selectedScore
-                                            ? score > 0
-                                                ? 'bg-gradient-to-r from-green-500 to-emerald-500 text-white shadow'
-                                                : 'bg-gradient-to-r from-rose-500 to-red-500 text-white shadow'
-                                            : score > 0
-                                              ? 'bg-green-50 dark:bg-green-900/20 text-green-600 border-green-200 dark:border-green-700 hover:bg-green-100 dark:hover:bg-green-900/40'
-                                              : 'bg-rose-50 dark:bg-rose-900/20 text-rose-600 border-rose-200 dark:border-rose-700 hover:bg-rose-100 dark:hover:bg-rose-900/40',
-                                    ]"
-                                    :title="
-                                        selectedStudents.length
-                                            ? '立即對選取學生套用'
-                                            : '設定批量評分預設分數'
-                                    "
-                                >
-                                    {{ score > 0 ? '+' : '' }}{{ score }}
-                                </button>
-                            </div>
-                        </div>
-                    </div>
-                    <div class="flex items-end gap-2">
-                        <div class="form-control">
-                            <div class="flex gap-2">
-                                <button
-                                    v-if="addStudent"
-                                    @click="addStudent"
-                                    class="btn btn-primary"
-                                >
-                                    <LucideIcon name="UserPlus" class="w-4 h-4 mr-2" />
-                                    新增學生
-                                </button>
-                                <button @click="exportClassScores" class="btn btn-outline">
-                                    <LucideIcon name="FileSpreadsheet" class="w-4 h-4 mr-2" />
-                                    匯出成績單
-=======
                 <div class="flex flex-wrap gap-4 items-center">
                     <div class="form-control flex-1">
                         <div class="flex items-center gap-4 justify-between w-full">
@@ -81,21 +33,21 @@
                                     </button>
                                 </div>
                             </div>
-                            <div class="flex gap-2 ml-auto">
-                                <button
-                                    class="btn btn-sm btn-outline btn-primary"
-                                    @click="selectAllStudents"
-                                    type="button"
-                                >
+                            <div class="flex items-center gap-2 ml-auto">
+                                <button class="btn btn-sm btn-outline" @click="selectAllStudents" type="button">
                                     全選
                                 </button>
-                                <button
-                                    class="btn btn-sm btn-outline btn-secondary"
-                                    @click="clearSelection"
-                                    type="button"
-                                >
+                                <button class="btn btn-sm btn-outline" @click="clearSelection" type="button">
                                     取消全選
->>>>>>> 6cd59472
+                                </button>
+                                <div class="divider divider-horizontal mx-1"></div>
+                                <button class="btn btn-sm btn-outline" @click="exportClassScores" type="button">
+                                    <LucideIcon name="Download" class="w-4 h-4 mr-1" />
+                                    匯出成績
+                                </button>
+                                <button v-if="addStudent" class="btn btn-sm btn-primary" @click="addStudent" type="button">
+                                    <LucideIcon name="UserPlus" class="w-4 h-4 mr-1" />
+                                    新增學生
                                 </button>
                             </div>
                         </div>
@@ -134,56 +86,6 @@
                                     {{ student.name }}
                                 </h3>
                             </div>
-<<<<<<< HEAD
-                            <ul
-                                tabindex="0"
-                                class="dropdown-content menu bg-base-100 rounded-box z-[1] w-48 p-2 shadow"
-                            >
-                                <li>
-                                    <a
-                                        v-if="editStudent"
-                                        @click.stop="editStudent(student.id)"
-                                        class="flex items-center gap-2"
-                                    >
-                                        <LucideIcon name="Edit" class="w-3 h-3" />
-                                        <span>編輯學生</span>
-                                    </a>
-                                </li>
-                                <li>
-                                    <a
-                                        @click.stop="viewStudentHistory(student)"
-                                        class="flex items-center gap-2"
-                                    >
-                                        <LucideIcon name="ScrollText" class="w-3 h-3" />
-                                        <span>評分記錄</span>
-                                    </a>
-                                </li>
-                                <li>
-                                    <a
-                                        @click.stop="togglePresence(student.id)"
-                                        class="flex items-center gap-2"
-                                    >
-                                        <LucideIcon
-                                            :name="student.isPresent ? 'UserMinus' : 'UserCheck'"
-                                            class="w-3 h-3"
-                                        />
-                                        <span>{{
-                                            student.isPresent ? '標記缺席' : '標記出席'
-                                        }}</span>
-                                    </a>
-                                </li>
-                                <div class="divider my-1"></div>
-                                <li>
-                                    <a
-                                        @click.stop="deleteStudent(student)"
-                                        class="text-error flex items-center gap-2"
-                                    >
-                                        <LucideIcon name="Trash2" class="w-3 h-3" />
-                                        <span>刪除學生</span>
-                                    </a>
-                                </li>
-                            </ul>
-=======
                             <p class="text-sm text-base-content/70 mb-2">座號 {{ student.id }}</p>
                             <label class="flex items-center gap-2 select-none mt-2">
                                 <input
@@ -200,7 +102,6 @@
                                     {{ student.isPresent ? '出席' : '缺席' }}
                                 </span>
                             </label>
->>>>>>> 6cd59472
                         </div>
                         <!-- 右欄：總分與按鈕 -->
                         <div
@@ -238,29 +139,36 @@
                 </div>
                 <div class="absolute top-3 right-3 z-10">
                     <div class="dropdown dropdown-end">
-                        <div tabindex="0" role="button" class="btn btn-ghost btn-xs btn-circle">
+                        <div tabindex="0" role="button" class="btn btn-ghost btn-xs btn-circle" @click.stop>
                             <LucideIcon name="MoreVertical" class="w-4 h-4" />
                         </div>
                         <ul
                             tabindex="0"
-                            class="dropdown-content menu bg-base-100 rounded-box z-[1] w-40 p-2 shadow"
+                            class="dropdown-content menu bg-base-100 rounded-box z-[1] w-48 p-2 shadow"
                         >
                             <li>
-                                <a @click="editStudent(student.id)">
-                                    <LucideIcon name="Edit" class="w-4 h-4" />
-                                    編輯
+                                <a v-if="editStudent" @click.stop="editStudent(student.id)" class="flex items-center gap-2">
+                                    <LucideIcon name="Edit" class="w-3 h-3" />
+                                    <span>編輯學生</span>
                                 </a>
                             </li>
                             <li>
-                                <a @click="viewStudentHistory(student)">
-                                    <LucideIcon name="List" class="w-4 h-4" />
-                                    評分紀錄
+                                <a @click.stop="viewStudentHistory(student)" class="flex items-center gap-2">
+                                    <LucideIcon name="ScrollText" class="w-3 h-3" />
+                                    <span>評分記錄</span>
                                 </a>
                             </li>
                             <li>
-                                <a @click="deleteStudent(student)" class="text-error">
-                                    <LucideIcon name="Trash2" class="w-4 h-4" />
-                                    移除此學生
+                                <a @click.stop="togglePresence(student.id)" class="flex items-center gap-2">
+                                    <LucideIcon :name="student.isPresent ? 'UserMinus' : 'UserCheck'" class="w-3 h-3" />
+                                    <span>{{ student.isPresent ? '標記缺席' : '標記出席' }}</span>
+                                </a>
+                            </li>
+                            <div class="divider my-1"></div>
+                            <li>
+                                <a @click.stop="deleteStudent(student)" class="text-error flex items-center gap-2">
+                                    <LucideIcon name="Trash2" class="w-3 h-3" />
+                                    <span>刪除學生</span>
                                 </a>
                             </li>
                         </ul>
@@ -321,10 +229,7 @@
 import { useUIStore } from '~/stores/ui'
 import type { ClassInfo, Student } from '~/types'
 import { storeToRefs } from 'pinia'
-<<<<<<< HEAD
 import { useExcelExport } from '~/composables/useExcelExport'
-=======
->>>>>>> 6cd59472
 
 // 1. Get store and route
 const classesStore = useClassesStore()
@@ -361,6 +266,11 @@
     }
 }
 
+const selectAllStudents = () => {
+    if (!classInfo.value) return
+    selectedStudents.value = classInfo.value.students.map((s) => s.id)
+}
+
 const clearSelection = () => {
     selectedStudents.value = []
 }
@@ -377,6 +287,7 @@
 const applyQuickScore = (score: number) => {
     if (selectedStudents.value.length > 0) {
         selectedStudents.value.forEach((id) => addScoreToStudent(id, score, '批量快速評分'))
+        clearSelection() // Clear selection after applying score
     } else {
         selectedScore.value = score
     }
@@ -422,7 +333,6 @@
     })
 }
 
-<<<<<<< HEAD
 const exportClassScores = () => {
     if (!classInfo.value) return
 
@@ -433,27 +343,21 @@
         座號: student.id,
         姓名: student.name,
         總分: student.totalScore,
+        出席: student.isPresent ? '是' : '否',
     }))
 
     const sheetData = {
         sheetName: `${classInfo.value.name} - 成績單`,
         header: [[`班級:`, classInfo.value.name], [`匯出日期:`, today.toLocaleString('zh-TW')], []],
         data: data,
-        columnWidths: [{ wch: 10 }, { wch: 20 }, { wch: 10 }],
+        columnWidths: [{ wch: 10 }, { wch: 20 }, { wch: 10 }, { wch: 10 }],
     }
 
     const fileName = `${dateString}-${classInfo.value.name}-成績單`
     exportToExcel([sheetData], fileName)
 }
 </script>
-=======
-const selectAllStudents = () => {
-    if (!classInfo.value) return
-    selectedStudents.value = classInfo.value.students.map((s) => s.id)
-}
-</script>
 
 <style scoped>
 @import '@/assets/score-animate.css';
-</style>
->>>>>>> 6cd59472
+</style>